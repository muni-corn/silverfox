--- conflicted
+++ resolved
@@ -165,13 +165,8 @@
                     })
             }
         } else {
-<<<<<<< HEAD
-            Err(BasicError {
-                message: String::from("empty string provided when parsing subcommand")
-=======
             Err(errors::BasicError {
                 message: format!("`{}` is not a recognized subcommand. subcommands need to be the first argument made to silverfox. did you misplace your subcommand?", s)
->>>>>>> 03ac119d
             })
         }
     }
